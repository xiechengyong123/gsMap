import argparse
from pathlib import Path
from typing import Literal
from scipy.spatial import KDTree

import scanpy as sc
import numpy as np
import pandas as pd
import plotly.express as px
from gsMap.config import VisualizeConfig


def load_ldsc(ldsc_input_file):
    ldsc = pd.read_csv(ldsc_input_file, compression='gzip')
    ldsc.spot = ldsc.spot.astype(str).replace('\.0', '', regex=True)
    ldsc.index = ldsc.spot
    ldsc['logp'] = -np.log10(ldsc.p)
    return ldsc


# %%
def load_st_coord(adata, feature_series: pd.Series, annotation):
    spot_name = adata.obs_names.to_list()
    assert 'spatial' in adata.obsm.keys(), 'spatial coordinates are not found in adata.obsm'

    # to DataFrame
    space_coord = adata.obsm['spatial']
    if isinstance(space_coord, np.ndarray):
        space_coord = pd.DataFrame(space_coord, columns=['sx', 'sy'], index=spot_name)
    else:
        space_coord = pd.DataFrame(space_coord.values, columns=['sx', 'sy'], index=spot_name)

    space_coord = space_coord[space_coord.index.isin(feature_series.index)]
    space_coord_concat = pd.concat([space_coord.loc[feature_series.index], feature_series], axis=1)
    space_coord_concat.head()
    if annotation is not None:
        annotation = pd.Series(adata.obs[annotation].values, index=adata.obs_names, name='annotation')
        space_coord_concat = pd.concat([space_coord_concat, annotation], axis=1)
    return space_coord_concat


def estimate_point_size_for_plot(coordinates, DEFAULT_PIXEL_WIDTH = 1000):
    tree = KDTree(coordinates)
    distances, _ = tree.query(coordinates, k=2)
    avg_min_distance = np.mean(distances[:, 1])
    # get the width and height of the plot
    width = np.max(coordinates[:, 0]) - np.min(coordinates[:, 0])
    height = np.max(coordinates[:, 1]) - np.min(coordinates[:, 1])

    scale_factor = DEFAULT_PIXEL_WIDTH / max(width, height)
    pixel_width = width * scale_factor
    pixel_height = height * scale_factor

    point_size = np.ceil(avg_min_distance * scale_factor)
    return (pixel_width, pixel_height), point_size


def draw_scatter(space_coord_concat, title=None, fig_style: Literal['dark', 'light'] = 'light',
                 point_size: int = None, width=800, height=600, annotation=None, color_by='logp'):
    # Set theme based on fig_style
    if fig_style == 'dark':
        px.defaults.template = "plotly_dark"
    else:
        px.defaults.template = "plotly_white"

    custom_color_scale = [
        (1, '#d73027'),  # Red
        (7 / 8, '#f46d43'),  # Red-Orange
        (6 / 8, '#fdae61'),  # Orange
        (5 / 8, '#fee090'),  # Light Orange
        (4 / 8, '#e0f3f8'),  # Light Blue
        (3 / 8, '#abd9e9'),  # Sky Blue
        (2 / 8, '#74add1'),  # Medium Blue
        (1 / 8, '#4575b4'),  # Dark Blue
        (0, '#313695')  # Deep Blue
    ]
    custom_color_scale.reverse()

    # Create the scatter plot
    fig = px.scatter(
        space_coord_concat,
        x='sx',
        y='sy',
        color=color_by,
        symbol='annotation' if annotation is not None else None,
        title=title,
        color_continuous_scale=custom_color_scale,
        range_color=[0, max(space_coord_concat[color_by])],
    )

    # Update marker size if specified
    if point_size is not None:
        fig.update_traces(marker=dict(size=point_size, symbol='circle'))

    # Update layout for figure size
    fig.update_layout(
        autosize=False,
        width=width,
        height=height,
    )

    # Adjusting the legend
    fig.update_layout(
        legend=dict(
            yanchor="top",
            y=0.95,
            xanchor="left",
            x=1.0,
            font=dict(
                size=10,
            )
        )
    )

    # Update colorbar to be at the bottom and horizontal
    fig.update_layout(
        coloraxis_colorbar=dict(
            orientation='h',  # Make the colorbar horizontal
            x=0.5,  # Center the colorbar horizontally
            y=-0.0,  # Position below the plot
            xanchor='center',  # Anchor the colorbar at the center
            yanchor='top',  # Anchor the colorbar at the top to keep it just below the plot
            len=0.75,  # Length of the colorbar relative to the plot width
            title=dict(
                text='-log10(p)' if color_by == 'logp' else color_by,  # Colorbar title
                side='top'  # Place the title at the top of the colorbar
            )
        )
    )
    # Remove gridlines, axis labels, and ticks
    fig.update_xaxes(
        showgrid=False,   # Hide x-axis gridlines
        zeroline=False,   # Hide x-axis zero line
        showticklabels=False,  # Hide x-axis tick labels
        title=None,       # Remove x-axis title
        scaleanchor='y',  # Link the x-axis scale to the y-axis scale
    )

    fig.update_yaxes(
        showgrid=False,   # Hide y-axis gridlines
        zeroline=False,   # Hide y-axis zero line
        showticklabels=False,  # Hide y-axis tick labels
        title=None        # Remove y-axis title
    )

    # Adjust margins to ensure no clipping and equal axis ratio
    fig.update_layout(
        margin=dict(l=0, r=0, t=20, b=10),  # Adjust margins to prevent clipping
        height=width  # Ensure the figure height matches the width for equal axis ratio
    )

    # Adjust the title location and font size
    fig.update_layout(
        title=dict(
            y=0.98,
            x=0.5,  # Center the title horizontally
            xanchor='center',  # Anchor the title at the center
            yanchor='top',  # Anchor the title at the top
            font=dict(
                size=20  # Increase the title font size
            )
        ))

    return fig



def run_Visualize(config: VisualizeConfig):
    print(f'------Loading LDSC results of {config.ldsc_save_dir}...')
    ldsc = load_ldsc(ldsc_input_file=Path(config.ldsc_save_dir) / f'{config.sample_name}_{config.trait_name}.csv.gz')

    print(f'------Loading ST data of {config.sample_name}...')
    adata = sc.read_h5ad(f'{config.hdf5_with_latent_path}')

    space_coord_concat = load_st_coord(adata, ldsc, annotation=config.annotation)
    fig = draw_scatter(space_coord_concat,
                       title=config.fig_title,
                       fig_style=config.fig_style,
                       point_size=config.point_size,
                       width=config.fig_width,
                       height=config.fig_height,
                       annotation=config.annotation
                       )


    # Visualization
    output_dir = Path(config.output_dir)
    output_dir.mkdir(parents=True, exist_ok=True, mode=0o755)
    output_file_html = output_dir / f'{config.sample_name}_{config.trait_name}.html'
    output_file_pdf = output_dir / f'{config.sample_name}_{config.trait_name}.pdf'
    output_file_csv = output_dir / f'{config.sample_name}_{config.trait_name}.csv'

    fig.write_html(str(output_file_html))
    fig.write_image(str(output_file_pdf))
    space_coord_concat.to_csv(str(output_file_csv))

    print(
        f'------The visualization result is saved in a html file: {output_file_html} which can interactively viewed in a web browser and a pdf file: {output_file_pdf}.')
<<<<<<< HEAD
    print(f'------The visualization data is saved in a csv file: {output_file_csv}.')


# if __name__ == '__main__':
#     TEST = True
#     if TEST:
#         test_dir = '/storage/yangjianLab/chenwenhao/projects/202312_gsMap/data/gsMap_test/Nature_Neuroscience_2021'
#         name = 'E16.5_E1S1'

#         config = VisualizeConfig(
#             # input_hdf5_path=f'/storage/yangjianLab/songliyang/SpatialData/Data/Embryo/Mice/Cell_MOSTA/h5ad/E16.5_E1S1.MOSTA.h5ad',
#             # input_ldsc_dir=
#             # f'/storage/yangjianLab/songliyang/SpatialData/Data/Embryo/Mice/Cell_MOSTA/ldsc_enrichment_frac/E16.5_E1S1/',
#             # output_figure_dir='/storage/yangjianLab/chenwenhao/projects/202312_gsMap/data/gsMap_test/Nature_Neuroscience_2021/snake_workdir/Cortex_151507/figure/',
#             sample_name=name,
#             trait_name='GIANT_EUR_Height_2022_Nature',
#             fig_title='GIANT_EUR_Height_2022_Nature',
#             fig_height=800,
#             fig_width=800,
#             fig_style='light',
#             point_size=2,
#             annotation='annotation',
#         )
#         run_Visualize(config)
#     else:
#         parser = argparse.ArgumentParser(description="Visualization the results")
#         add_Visualization_args(parser)
#         args = parser.parse_args()
#         config = VisualizeConfig(**vars(args))

#         run_Visualize(config)
=======
    print(f'------The visualization data is saved in a csv file: {output_file_csv}.')
>>>>>>> 4903d8d9
<|MERGE_RESOLUTION|>--- conflicted
+++ resolved
@@ -196,38 +196,34 @@
 
     print(
         f'------The visualization result is saved in a html file: {output_file_html} which can interactively viewed in a web browser and a pdf file: {output_file_pdf}.')
-<<<<<<< HEAD
     print(f'------The visualization data is saved in a csv file: {output_file_csv}.')
 
 
-# if __name__ == '__main__':
-#     TEST = True
-#     if TEST:
-#         test_dir = '/storage/yangjianLab/chenwenhao/projects/202312_gsMap/data/gsMap_test/Nature_Neuroscience_2021'
-#         name = 'E16.5_E1S1'
-
-#         config = VisualizeConfig(
-#             # input_hdf5_path=f'/storage/yangjianLab/songliyang/SpatialData/Data/Embryo/Mice/Cell_MOSTA/h5ad/E16.5_E1S1.MOSTA.h5ad',
-#             # input_ldsc_dir=
-#             # f'/storage/yangjianLab/songliyang/SpatialData/Data/Embryo/Mice/Cell_MOSTA/ldsc_enrichment_frac/E16.5_E1S1/',
-#             # output_figure_dir='/storage/yangjianLab/chenwenhao/projects/202312_gsMap/data/gsMap_test/Nature_Neuroscience_2021/snake_workdir/Cortex_151507/figure/',
-#             sample_name=name,
-#             trait_name='GIANT_EUR_Height_2022_Nature',
-#             fig_title='GIANT_EUR_Height_2022_Nature',
-#             fig_height=800,
-#             fig_width=800,
-#             fig_style='light',
-#             point_size=2,
-#             annotation='annotation',
-#         )
-#         run_Visualize(config)
-#     else:
-#         parser = argparse.ArgumentParser(description="Visualization the results")
-#         add_Visualization_args(parser)
-#         args = parser.parse_args()
-#         config = VisualizeConfig(**vars(args))
-
-#         run_Visualize(config)
-=======
-    print(f'------The visualization data is saved in a csv file: {output_file_csv}.')
->>>>>>> 4903d8d9
+if __name__ == '__main__':
+    TEST = True
+    if TEST:
+        test_dir = '/storage/yangjianLab/chenwenhao/projects/202312_gsMap/data/gsMap_test/Nature_Neuroscience_2021'
+        name = 'E16.5_E1S1'
+
+        config = VisualizeConfig(
+            # input_hdf5_path=f'/storage/yangjianLab/songliyang/SpatialData/Data/Embryo/Mice/Cell_MOSTA/h5ad/E16.5_E1S1.MOSTA.h5ad',
+            # input_ldsc_dir=
+            # f'/storage/yangjianLab/songliyang/SpatialData/Data/Embryo/Mice/Cell_MOSTA/ldsc_enrichment_frac/E16.5_E1S1/',
+            # output_figure_dir='/storage/yangjianLab/chenwenhao/projects/202312_gsMap/data/gsMap_test/Nature_Neuroscience_2021/snake_workdir/Cortex_151507/figure/',
+            sample_name=name,
+            trait_name='GIANT_EUR_Height_2022_Nature',
+            fig_title='GIANT_EUR_Height_2022_Nature',
+            fig_height=800,
+            fig_width=800,
+            fig_style='light',
+            point_size=2,
+            annotation='annotation',
+        )
+        run_Visualize(config)
+    else:
+        parser = argparse.ArgumentParser(description="Visualization the results")
+        add_Visualization_args(parser)
+        args = parser.parse_args()
+        config = VisualizeConfig(**vars(args))
+
+        run_Visualize(config)